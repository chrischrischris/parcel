// @flow
import type {
  FilePath,
  Glob,
  FileCreateInvalidation,
  PackageJSON,
  PackageName,
  ResolveResult,
} from '@parcel/types';
import type {FileSystem} from '@parcel/fs';

import invariant from 'assert';
import path from 'path';
import {
  isGlob,
  relativePath,
  normalizeSeparators,
  findAlternativeNodeModules,
  findAlternativeFiles,
} from '@parcel/utils';
import ThrowableDiagnostic, {
  generateJSONCodeHighlights,
} from '@parcel/diagnostic';
import micromatch from 'micromatch';
import builtins from './builtins';
import nullthrows from 'nullthrows';
// $FlowFixMe this is untyped
import _Module from 'module';

const EMPTY_SHIM = require.resolve('./_empty');

type InternalPackageJSON = PackageJSON & {pkgdir: string, pkgfile: string, ...};
type Options = {|
  fs: FileSystem,
  projectRoot: FilePath,
  extensions: Array<string>,
  mainFields: Array<string>,
|};
type ResolvedFile = {|
  path: string,
  pkg: InternalPackageJSON | null,
|};

type Env = {
  +includeNodeModules:
    | boolean
    | Array<PackageName>
    | {[PackageName]: boolean, ...},
  isBrowser(): boolean,
  isNode(): boolean,
  ...
};

type Aliases =
  | string
  | {[string]: string, ...}
  | {[string]: string | boolean, ...};
type ResolvedAlias = {|
  type: 'file' | 'global',
  sourcePath: FilePath,
  resolved: string
|};
type Module = {|
  moduleName?: string,
  subPath?: ?string,
  moduleDir?: FilePath,
  filePath?: FilePath,
  code?: string,
|};

type ResolverContext = {|
  invalidateOnFileCreate: Set<FileCreateInvalidation>,
  invalidateOnFileChange: Set<FilePath>,
|};

/**
 * This resolver implements a modified version of the node_modules resolution algorithm:
 * https://nodejs.org/api/modules.html#modules_all_together
 *
 * In addition to the standard algorithm, Parcel supports:
 *   - All file extensions supported by Parcel.
 *   - Glob file paths
 *   - Absolute paths (e.g. /foo) resolved relative to the project root.
 *   - Tilde paths (e.g. ~/foo) resolved relative to the nearest module root in node_modules.
 *   - The package.json module, jsnext:main, and browser field as replacements for package.main.
 *   - The package.json browser and alias fields as an alias map within a local module.
 *   - The package.json alias field in the root package for global aliases across all modules.
 */
export default class NodeResolver {
  fs: FileSystem;
  projectRoot: FilePath;
  extensions: Array<string>;
  mainFields: Array<string>;
  packageCache: Map<string, InternalPackageJSON>;
  rootPackage: InternalPackageJSON | null;

  constructor(opts: Options) {
    this.extensions = opts.extensions.map(ext =>
      ext.startsWith('.') ? ext : '.' + ext,
    );
    this.mainFields = opts.mainFields;
    this.fs = opts.fs;
    this.projectRoot = opts.projectRoot;
    this.packageCache = new Map();
    this.rootPackage = null;
  }

  async resolve({
    filename,
    parent,
    isURL,
    env,
  }: {|
    filename: FilePath,
    parent: ?FilePath,
    isURL: boolean,
    env: Env,
  |}): Promise<?ResolveResult> {
    let ctx = {
      invalidateOnFileCreate: new Set(),
      invalidateOnFileChange: new Set()
    };

    // Get file extensions to search
    let extensions = this.extensions.slice();

    if (parent) {
      // parent's extension given high priority
      let parentExt = path.extname(parent);
      extensions = [parentExt, ...extensions.filter(ext => ext !== parentExt)];
    }

    extensions.unshift('');

    try {
      // Resolve the module directory or local file path
      let module = await this.resolveModule({
        filename,
        parent,
        isURL,
        env,
        ctx,
      });

      if (!module) {
        return {
          isExcluded: true,
        };
      }

      let resolved;
      if (module.moduleDir) {
        resolved = await this.loadNodeModules(module, extensions, env, ctx);
      } else if (module.filePath) {
        if (module.code != null) {
          return {
            filePath: await this.fs.realpath(module.filePath),
            code: module.code,
            invalidateOnFileCreate: [...ctx.invalidateOnFileCreate],
            invalidateOnFileChange: [...ctx.invalidateOnFileChange],
          };
        }

        resolved = await this.loadRelative(
          module.filePath,
          extensions,
          env,
          parent ? path.dirname(parent) : this.projectRoot,
          ctx,
        );
      }

      if (resolved) {
        return {
          filePath: await this.fs.realpath(resolved.path),
          sideEffects:
            resolved.pkg && !this.hasSideEffects(resolved.path, resolved.pkg)
              ? false
              : undefined,
          invalidateOnFileCreate: [...ctx.invalidateOnFileCreate],
          invalidateOnFileChange: [...ctx.invalidateOnFileChange],
        };
      }
    } catch (err) {
      if (err instanceof ThrowableDiagnostic) {
        return {
          diagnostics: err.diagnostics,
        };
      } else {
        throw err;
      }
    }

    return null;
  }

  async resolveModule({
    filename,
    parent,
    isURL,
    env,
    ctx,
  }: {|
    filename: string,
    parent: ?FilePath,
    isURL: boolean,
    env: Env,
    ctx: ResolverContext,
  |}): Promise<?Module> {
    let sourceFile = parent || path.join(this.projectRoot, 'index');

    // If this isn't the entrypoint, resolve the input file to an absolute path
    if (parent) {
      filename = await this.resolveFilename(filename, path.dirname(sourceFile), isURL);
    }

    // Resolve aliases in the parent module for this file.
    let alias = await this.loadAlias(filename, sourceFile, env, ctx);
    if (alias) {
      if (alias.type === 'global') {
        return {
<<<<<<< HEAD
          filePath: `${alias.resolved}.js`,
          code: `module.exports=${alias.resolved};`,
=======
          filePath: path.join(this.projectRoot, `${alias[1]}.js`),
          code: `module.exports=${alias[1]};`,
>>>>>>> 97a7bfee
        };
      }
      filename = alias.resolved;
    }

    // Return just the file path if this is a file, not in node_modules
    if (path.isAbsolute(filename)) {
      return {
        filePath: filename,
      };
    }

    if (!this.shouldIncludeNodeModule(env, filename)) {
      return null;
    }

    let builtin = this.findBuiltin(filename, env);
    if (builtin || builtin === null) {
      return builtin;
    }

    // Resolve the module in node_modules
    let resolved;
    try {
<<<<<<< HEAD
      resolved = await this.findNodeModulePath(filename, sourceFile, ctx);
=======
      resolved = this.findNodeModulePath(filename, dir);
>>>>>>> 97a7bfee
    } catch (err) {
      // ignore
    }

    if (resolved === undefined && process.versions.pnp != null && parent) {
      try {
        let [moduleName, subPath] = this.getModuleParts(filename);
        let pnp =
          process.env.PARCEL_BUILD_ENV !== 'production'
            ? _Module.findPnpApi(path.dirname(parent))
            : // $FlowFixMe injected at runtime
              require('pnpapi');

        let res = pnp.resolveToUnqualified(
          moduleName +
            // retain slash in `require('assert/')` to force loading builtin from npm
            (filename[moduleName.length] === '/' ? '/' : ''),
          parent,
        );

        resolved = {
          moduleName,
          subPath,
          moduleDir: res,
          filePath: path.join(res, subPath || ''),
        };
      } catch (e) {
        if (e.code !== 'MODULE_NOT_FOUND') {
          return null;
        }
      }
    }

    // If we couldn't resolve the node_modules path, just return the module name info
    if (resolved === undefined) {
      let [moduleName, subPath] = this.getModuleParts(filename);
      resolved = {
        moduleName,
        subPath,
      };

      let alternativeModules = await findAlternativeNodeModules(
        this.fs,
        resolved.moduleName,
        dir,
      );

      if (alternativeModules.length) {
        throw new ThrowableDiagnostic({
          diagnostic: {
            message: `Cannot find module ${resolved.moduleName}`,
            hints: alternativeModules.map(r => {
              return `Did you mean __${r}__?`;
            }),
          },
        });
      }
    }

    return resolved;
  }

  shouldIncludeNodeModule({includeNodeModules}: Env, name: string): boolean {
    if (includeNodeModules === false) {
      return false;
    }

    if (Array.isArray(includeNodeModules)) {
      let [moduleName] = this.getModuleParts(name);
      return includeNodeModules.includes(moduleName);
    }

    if (includeNodeModules && typeof includeNodeModules === 'object') {
      let [moduleName] = this.getModuleParts(name);
      let include = includeNodeModules[moduleName];
      if (include != null) {
        return !!include;
      }
    }

    return true;
  }

  async resolveFilename(
    filename: string,
    dir: string,
    isURL: ?boolean,
  ): Promise<string> {
    switch (filename[0]) {
      case '/': {
        // Absolute path. Resolve relative to project root.
        return path.resolve(this.projectRoot, filename.slice(1));
      }

      case '~': {
        // Tilde path. Resolve relative to nearest node_modules directory,
        // the nearest directory with package.json or the project root - whichever comes first.
        const insideNodeModules = dir.includes('node_modules');

        while (
          dir !== this.projectRoot &&
          path.basename(path.dirname(dir)) !== 'node_modules' &&
          (insideNodeModules ||
            !(await this.fs.exists(path.join(dir, 'package.json'))))
        ) {
          dir = path.dirname(dir);

          if (dir === path.dirname(dir)) {
            dir = this.projectRoot;
            break;
          }
        }

        return path.join(dir, filename.slice(1));
      }

      case '.': {
        // Relative path.
        return path.resolve(dir, filename);
      }

      default: {
        if (isURL) {
          return path.resolve(dir, filename);
        }

        // Module
        return filename;
      }
    }
  }

  async loadRelative(
    filename: string,
    extensions: Array<string>,
    env: Env,
    parentdir: string,
    ctx: ResolverContext,
  ): Promise<?ResolvedFile> {
    // Find a package.json file in the current package.
    let pkg = await this.findPackage(filename, ctx);

    // First try as a file, then as a directory.
    let resolvedFile =
      (await this.loadAsFile({
        file: filename,
        extensions,
        env,
        pkg,
        ctx,
      })) ||
      (await this.loadDirectory({
        dir: filename,
        extensions,
        env,
        ctx,
        pkg,
      }));

    if (!resolvedFile) {
      // If we can't load the file do a fuzzySearch for potential hints
      let relativeFileSpecifier = relativePath(parentdir, filename);
      let potentialFiles = await findAlternativeFiles(
        this.fs,
        relativeFileSpecifier,
        parentdir,
      );

      throw new ThrowableDiagnostic({
        diagnostic: {
          message: `Cannot load file '${relativeFileSpecifier}' in '${relativePath(
            this.projectRoot,
            parentdir,
          )}'.`,
          hints: potentialFiles.map(r => {
            return `Did you mean __${r}__?`;
          }),
        },
      });
    }

    return resolvedFile;
  }

  findBuiltin(filename: string, env: Env): ?Module {
    if (builtins[filename]) {
      if (env.isNode()) {
        return null;
      }

      return {filePath: builtins[filename]};
    }
  }

<<<<<<< HEAD
  async findNodeModulePath(filename: string, sourceFile: FilePath, ctx: ResolverContext): Promise<?Module> {
    let [moduleName, subPath] = this.getModuleParts(filename);

    ctx.invalidateOnFileCreate.add({
      fileName: `node_modules/${moduleName}`,
      aboveFilePath: sourceFile
    });

    let dir = path.dirname(sourceFile);
    let root = path.parse(dir).root;

    while (dir !== root) {
      // Skip node_modules directories
      if (path.basename(dir) === 'node_modules') {
        dir = path.dirname(dir);
      }

      try {
        // First, check if the module directory exists. This prevents a lot of unnecessary checks later.
        let moduleDir = path.join(dir, 'node_modules', moduleName);
        let stats = await this.fs.stat(moduleDir);
        if (stats.isDirectory()) {
          return {
            moduleName: moduleName,
            subPath: subPath,
            moduleDir: moduleDir,
            filePath: path.join(dir, 'node_modules', filename),
          };
        }
      } catch (err) {
        // ignore
      }

      // Move up a directory
      dir = path.dirname(dir);
=======
  findNodeModulePath(filename: string, dir: string): ?Module {
    let [moduleName, subPath] = this.getModuleParts(filename);
    let moduleDir = this.fs.findNodeModule(moduleName, dir);
    if (moduleDir) {
      return {
        moduleName,
        subPath,
        moduleDir,
        filePath: subPath ? path.join(moduleDir, subPath) : moduleDir,
      };
>>>>>>> 97a7bfee
    }

    return undefined;
  }

  async loadNodeModules(
    module: Module,
    extensions: Array<string>,
    env: Env,
    ctx: ResolverContext,
  ): Promise<?ResolvedFile> {
    // If a module was specified as a module sub-path (e.g. some-module/some/path),
    // it is likely a file. Try loading it as a file first.
    if (module.subPath && module.moduleDir) {
      let pkg = await this.readPackage(module.moduleDir, ctx);
      let res = await this.loadAsFile({
        file: nullthrows(module.filePath),
        extensions,
        env,
        pkg,
        ctx,
      });
      if (res) {
        return res;
      }
    }

    // Otherwise, load as a directory.
    return this.loadDirectory({
      dir: nullthrows(module.filePath),
      extensions,
      env,
      ctx,
    });
  }

  async loadDirectory({
    dir,
    extensions,
    env,
    ctx,
    pkg,
  }: {|
    dir: string,
    extensions: Array<string>,
    env: Env,
    ctx: ResolverContext,
    pkg?: InternalPackageJSON | null,
  |}): Promise<?ResolvedFile> {
    let failedEntry;
    try {
      pkg = await this.readPackage(dir, ctx);

      if (pkg) {
        // Get a list of possible package entry points.
        let entries = this.getPackageEntries(pkg, env);

        for (let entry of entries) {
          // First try loading package.main as a file, then try as a directory.
          let res =
            (await this.loadAsFile({
              file: entry.filename,
              extensions,
              env,
              pkg,
              ctx,
            })) ||
            (await this.loadDirectory({
              dir: entry.filename,
              extensions,
              env,
              pkg,
              ctx,
            }));

          if (res) {
            return res;
          } else {
            failedEntry = entry;
            throw new Error('');
          }
        }
      }
    } catch (e) {
      if (failedEntry && pkg) {
        // If loading the entry failed, try to load an index file, and fall back
        // to it if it exists.
        let indexFallback = await this.loadAsFile({
          file: path.join(dir, 'index'),
          extensions,
          env,
          pkg,
          ctx,
        });
        if (indexFallback != null) {
          return indexFallback;
        }

        let fileSpecifier = relativePath(dir, failedEntry.filename);
        let alternatives = await findAlternativeFiles(
          this.fs,
          fileSpecifier,
          pkg.pkgdir,
        );

        let alternative = alternatives[0];
        let pkgContent = await this.fs.readFile(pkg.pkgfile, 'utf8');
        throw new ThrowableDiagnostic({
          diagnostic: {
            message: `Could not load '${fileSpecifier}' from module '${pkg.name}' found in package.json#${failedEntry.field}`,
            language: 'json',
            filePath: pkg.pkgfile,
            codeFrame: {
              code: pkgContent,
              codeHighlights: generateJSONCodeHighlights(pkgContent, [
                {
                  key: `/${failedEntry.field}`,
                  type: 'value',
                  message: `'${fileSpecifier}' does not exist${
                    alternative ? `, did you mean '${alternative}'?` : ''
                  }'`,
                },
              ]),
            },
          },
        });
      }
    }

    // Fall back to an index file inside the directory.
    return this.loadAsFile({
      file: path.join(dir, 'index'),
      extensions,
      env,
      pkg: pkg || null,
      ctx,
    });
  }

  async readPackage(dir: string, ctx: ResolverContext): Promise<InternalPackageJSON> {
    let file = path.join(dir, 'package.json');
    let cached = this.packageCache.get(file);

    if (cached) {
      ctx.invalidateOnFileChange.add(cached.pkgfile);
      return cached;
    }

    let json = await this.fs.readFile(file, 'utf8');
    let pkg = JSON.parse(json);

    pkg.pkgfile = file;
    pkg.pkgdir = dir;

    ctx.invalidateOnFileChange.add(file);

    // If the package has a `source` field, check if it is behind a symlink.
    // If so, we treat the module as source code rather than a pre-compiled module.
    if (pkg.source) {
      let realpath = await this.fs.realpath(file);
      if (realpath === file) {
        delete pkg.source;
      }
    }

    this.packageCache.set(file, pkg);
    return pkg;
  }

  getPackageEntries(
    pkg: InternalPackageJSON,
    env: Env,
  ): Array<{|
    filename: string,
    field: string,
  |}> {
    return this.mainFields
      .map(field => {
        if (field === 'browser' && pkg.browser != null) {
          if (!env.isBrowser()) {
            return null;
          } else if (typeof pkg.browser === 'string') {
            return {field, filename: pkg.browser};
          } else if (typeof pkg.browser === 'object' && pkg.browser[pkg.name]) {
            return {
              field: `browser/${pkg.name}`,
              filename: pkg.browser[pkg.name],
            };
          }
        }

        return {
          field,
          filename: pkg[field],
        };
      })
      .filter(
        entry => entry && entry.filename && typeof entry.filename === 'string',
      )
      .map(entry => {
        invariant(entry != null && typeof entry.filename === 'string');

        // Current dir refers to an index file
        if (entry.filename === '.' || entry.filename === './') {
          entry.filename = 'index';
        }

        return {
          field: entry.field,
          filename: path.resolve(pkg.pkgdir, entry.filename),
        };
      });
  }

  async loadAsFile({
    file,
    extensions,
    env,
    pkg,
    ctx,
  }: {|
    file: string,
    extensions: Array<string>,
    env: Env,
    pkg: InternalPackageJSON | null,
    ctx: ResolverContext,
  |}): Promise<?ResolvedFile> {
    let higherPriorityExtensions = new Set();
    let res;

    // Try all supported extensions
<<<<<<< HEAD
    for (let [f, extension] of await this.expandFile(file, extensions, env, pkg)) {
      if (await this.isFile(f)) {
        res = {path: f, pkg};
        break;
      } else if (extension) {
        higherPriorityExtensions.add(extension);
      }
    }

    if (higherPriorityExtensions.size > 0) {
      ctx.invalidateOnFileCreate.add({
        filePath: file,
        extensions: higherPriorityExtensions
      });
    }

    return res;
=======
    let files = await this.expandFile(file, extensions, env, pkg);
    let found = this.fs.findFirstFile(files);
    if (found) {
      return {path: found, pkg};
    }

    return null;
>>>>>>> 97a7bfee
  }

  async expandFile(
    file: string,
    extensions: Array<string>,
    env: Env,
    pkg: InternalPackageJSON | null,
    expandAliases?: boolean = true,
  ): Promise<Array<[string, string]>> {
    // Expand extensions and aliases
    let res = [];
    for (let ext of extensions) {
      let f = file + ext;

      if (expandAliases) {
        let alias = await this.resolveAliases(f, env, pkg);
        let aliasPath;
        if (alias && alias.type === 'file') {
          aliasPath = alias.resolved;
        }

        if (aliasPath && aliasPath !== f) {
          res = res.concat(
            await this.expandFile(aliasPath, extensions, env, pkg, false),
          );
        }
      }

      res.push([f, ext]);
    }

    return res;
  }

  async resolveAliases(
    filename: string,
    env: Env,
    pkg: InternalPackageJSON | null,
  ): Promise<?ResolvedAlias> {
    let localAliases = await this.resolvePackageAliases(filename, env, pkg);
    if (localAliases) {
      return localAliases;
    }

    // First resolve local package aliases, then project global ones.
    return this.resolvePackageAliases(filename, env, this.rootPackage);
  }

  async resolvePackageAliases(
    filename: string,
    env: Env,
    pkg: InternalPackageJSON | null,
  ): Promise<?ResolvedAlias> {
    if (!pkg) {
      return null;
    }

    let pkgKeys = ['source', 'alias'];
    if (env.isBrowser()) pkgKeys.push('browser');

    for (let pkgKey of pkgKeys) {
      let alias = await this.getAlias(filename, pkg, pkg[pkgKey]);
      if (alias != null) {
        return alias;
      }
    }
    return null;
  }

  async getAlias(
    filename: FilePath,
    pkg: InternalPackageJSON,
    aliases: ?Aliases,
  ): Promise<?ResolvedAlias> {
    if (!filename || !aliases || typeof aliases !== 'object') {
      return null;
    }

    let dir = pkg.pkgdir;
    let alias;

    // If filename is an absolute path, get one relative to the package.json directory.
    if (path.isAbsolute(filename)) {
      filename = relativePath(dir, filename);
      alias = this.lookupAlias(aliases, filename);
    } else {
      // It is a node_module. First try the entire filename as a key.
      alias = this.lookupAlias(aliases, normalizeSeparators(filename));
      if (alias == null) {
        // If it didn't match, try only the module name.
        let [moduleName, subPath] = this.getModuleParts(filename);
        alias = this.lookupAlias(aliases, moduleName);
        if (typeof alias === 'string' && subPath) {
          let isRelative = alias.startsWith('./');
          // Append the filename back onto the aliased module.
          alias = path.posix.join(alias, subPath);
          // because of path.join('./nested', 'sub') === 'nested/sub'
          if (isRelative) alias = './' + alias;
        }
      }
    }

    // If the alias is set to `false`, return an empty file.
    if (alias === false) {
      return {
        type: 'file',
        sourcePath: pkg.pkgfile,
        resolved: EMPTY_SHIM
      };
    }

    if (alias instanceof Object) {
      if (alias.global) {
        if (typeof alias.global !== 'string' || alias.global.length === 0) {
          throw new ThrowableDiagnostic({
            diagnostic: {
              message: `The global alias for ${filename} is invalid.`,
              hints: [`Only nonzero-length strings are valid global aliases.`],
            },
          });
        }

        return {
          type: 'global',
          sourcePath: pkg.pkgfile,
          resolved: alias.global
        };
      } else if (alias.fileName) {
        alias = alias.fileName;
      }
    }

    if (typeof alias === 'string') {
      // Assume file
      return {
        type: 'file',
        sourcePath: pkg.pkgfile,
        resolved: await this.resolveFilename(alias, dir)
      };
    }

    return null;
  }

  lookupAlias(aliases: Aliases, filename: FilePath): null | boolean | string {
    if (typeof aliases !== 'object') {
      return null;
    }

    // First, try looking up the exact filename
    let alias = aliases[filename];
    if (alias == null) {
      // Otherwise, try replacing glob keys
      for (let key in aliases) {
        let val = aliases[key];
        if (typeof val === 'string' && isGlob(key)) {
          let re = micromatch.makeRe(key, {capture: true});
          if (re.test(filename)) {
            alias = filename.replace(re, val);
            break;
          }
        }
      }
    }
    return alias;
  }

<<<<<<< HEAD
  async findPackage(sourceFile: string, ctx: ResolverContext): Promise<InternalPackageJSON | null> {
    ctx.invalidateOnFileCreate.add({
      // glob: '**/package.json'
      fileName: 'package.json',
      aboveFilePath: sourceFile
    });

    // Find the nearest package.json file within the current node_modules folder
    let dir = path.dirname(sourceFile);
    let root = path.parse(dir).root;
    while (dir !== root && path.basename(dir) !== 'node_modules') {
      try {
        return await this.readPackage(dir, ctx);
      } catch (err) {
        // ignore
      }

      dir = path.dirname(dir);
=======
  findPackage(dir: string): Promise<InternalPackageJSON | null> {
    // Find the nearest package.json file within the current node_modules folder
    let pkgFile = this.fs.findAncestorFile(['package.json'], dir);
    if (pkgFile) {
      return this.readPackage(path.dirname(pkgFile));
>>>>>>> 97a7bfee
    }

    return Promise.resolve(null);
  }

  async loadAlias(
    filename: string,
    sourceFile: FilePath,
    env: Env,
    ctx: ResolverContext,
  ): Promise<?ResolvedAlias> {
    // Load the root project's package.json file if we haven't already
    if (!this.rootPackage) {
      this.rootPackage = await this.findPackage(path.join(this.projectRoot, 'index'), ctx);
    }

    // Load the local package, and resolve aliases
    let pkg = await this.findPackage(sourceFile, ctx);
    return this.resolveAliases(filename, env, pkg);
  }

  getModuleParts(name: string): [FilePath, ?string] {
    name = path.normalize(name);
    let splitOn = name.indexOf(path.sep);
    if (name.charAt(0) === '@') {
      splitOn = name.indexOf(path.sep, splitOn + 1);
    }
    if (splitOn < 0) {
      return [normalizeSeparators(name), undefined];
    } else {
      return [
        normalizeSeparators(name.substring(0, splitOn)),
        name.substring(splitOn + 1) || undefined,
      ];
    }
  }

  hasSideEffects(filePath: FilePath, pkg: InternalPackageJSON): boolean {
    switch (typeof pkg.sideEffects) {
      case 'boolean':
        return pkg.sideEffects;
      case 'string':
        return micromatch.isMatch(
          path.relative(pkg.pkgdir, filePath),
          pkg.sideEffects,
          {matchBase: true},
        );
      case 'object':
        return pkg.sideEffects.some(sideEffects =>
          this.hasSideEffects(filePath, {...pkg, sideEffects}),
        );
    }

    return true;
  }
}<|MERGE_RESOLUTION|>--- conflicted
+++ resolved
@@ -219,13 +219,8 @@
     if (alias) {
       if (alias.type === 'global') {
         return {
-<<<<<<< HEAD
-          filePath: `${alias.resolved}.js`,
+          filePath: path.join(this.projectRoot, `${alias.resolved}.js`),
           code: `module.exports=${alias.resolved};`,
-=======
-          filePath: path.join(this.projectRoot, `${alias[1]}.js`),
-          code: `module.exports=${alias[1]};`,
->>>>>>> 97a7bfee
         };
       }
       filename = alias.resolved;
@@ -250,11 +245,7 @@
     // Resolve the module in node_modules
     let resolved;
     try {
-<<<<<<< HEAD
       resolved = await this.findNodeModulePath(filename, sourceFile, ctx);
-=======
-      resolved = this.findNodeModulePath(filename, dir);
->>>>>>> 97a7bfee
     } catch (err) {
       // ignore
     }
@@ -449,8 +440,7 @@
     }
   }
 
-<<<<<<< HEAD
-  async findNodeModulePath(filename: string, sourceFile: FilePath, ctx: ResolverContext): Promise<?Module> {
+  findNodeModulePath(filename: string, dir: string): ?Module {
     let [moduleName, subPath] = this.getModuleParts(filename);
 
     ctx.invalidateOnFileCreate.add({
@@ -458,36 +448,6 @@
       aboveFilePath: sourceFile
     });
 
-    let dir = path.dirname(sourceFile);
-    let root = path.parse(dir).root;
-
-    while (dir !== root) {
-      // Skip node_modules directories
-      if (path.basename(dir) === 'node_modules') {
-        dir = path.dirname(dir);
-      }
-
-      try {
-        // First, check if the module directory exists. This prevents a lot of unnecessary checks later.
-        let moduleDir = path.join(dir, 'node_modules', moduleName);
-        let stats = await this.fs.stat(moduleDir);
-        if (stats.isDirectory()) {
-          return {
-            moduleName: moduleName,
-            subPath: subPath,
-            moduleDir: moduleDir,
-            filePath: path.join(dir, 'node_modules', filename),
-          };
-        }
-      } catch (err) {
-        // ignore
-      }
-
-      // Move up a directory
-      dir = path.dirname(dir);
-=======
-  findNodeModulePath(filename: string, dir: string): ?Module {
-    let [moduleName, subPath] = this.getModuleParts(filename);
     let moduleDir = this.fs.findNodeModule(moduleName, dir);
     if (moduleDir) {
       return {
@@ -496,7 +456,6 @@
         moduleDir,
         filePath: subPath ? path.join(moduleDir, subPath) : moduleDir,
       };
->>>>>>> 97a7bfee
     }
 
     return undefined;
@@ -728,25 +687,6 @@
     let res;
 
     // Try all supported extensions
-<<<<<<< HEAD
-    for (let [f, extension] of await this.expandFile(file, extensions, env, pkg)) {
-      if (await this.isFile(f)) {
-        res = {path: f, pkg};
-        break;
-      } else if (extension) {
-        higherPriorityExtensions.add(extension);
-      }
-    }
-
-    if (higherPriorityExtensions.size > 0) {
-      ctx.invalidateOnFileCreate.add({
-        filePath: file,
-        extensions: higherPriorityExtensions
-      });
-    }
-
-    return res;
-=======
     let files = await this.expandFile(file, extensions, env, pkg);
     let found = this.fs.findFirstFile(files);
     if (found) {
@@ -754,7 +694,6 @@
     }
 
     return null;
->>>>>>> 97a7bfee
   }
 
   async expandFile(
@@ -922,8 +861,7 @@
     return alias;
   }
 
-<<<<<<< HEAD
-  async findPackage(sourceFile: string, ctx: ResolverContext): Promise<InternalPackageJSON | null> {
+  findPackage(sourceFile: string, ctx: ResolverContext): Promise<InternalPackageJSON | null> {
     ctx.invalidateOnFileCreate.add({
       // glob: '**/package.json'
       fileName: 'package.json',
@@ -932,22 +870,9 @@
 
     // Find the nearest package.json file within the current node_modules folder
     let dir = path.dirname(sourceFile);
-    let root = path.parse(dir).root;
-    while (dir !== root && path.basename(dir) !== 'node_modules') {
-      try {
-        return await this.readPackage(dir, ctx);
-      } catch (err) {
-        // ignore
-      }
-
-      dir = path.dirname(dir);
-=======
-  findPackage(dir: string): Promise<InternalPackageJSON | null> {
-    // Find the nearest package.json file within the current node_modules folder
     let pkgFile = this.fs.findAncestorFile(['package.json'], dir);
     if (pkgFile) {
       return this.readPackage(path.dirname(pkgFile));
->>>>>>> 97a7bfee
     }
 
     return Promise.resolve(null);
