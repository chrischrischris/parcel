{
  "name": "parcel-bundler",
  "version": "1.12.3",
  "description": "Blazing fast, zero configuration web application bundler",
  "main": "index.js",
  "license": "MIT",
  "repository": {
    "type": "git",
    "url": "https://github.com/parcel-bundler/parcel.git"
  },
  "files": [
    "bin/",
    "lib/",
    "src/",
    "index.js"
  ],
  "dependencies": {
<<<<<<< HEAD
    "@babel/code-frame": "^7.0.0",
    "@babel/core": "^7.0.0",
    "@babel/generator": "^7.0.0",
    "@babel/parser": "^7.0.0",
    "@babel/plugin-transform-flow-strip-types": "^7.0.0",
    "@babel/plugin-transform-modules-commonjs": "^7.0.0",
    "@babel/plugin-transform-react-jsx": "^7.0.0",
    "@babel/preset-env": "^7.0.0",
    "@babel/preset-flow": "^7.0.0",
    "@babel/runtime": "^7.0.0",
    "@babel/template": "^7.0.0",
    "@babel/traverse": "^7.0.0",
    "@babel/types": "^7.0.0",
=======
    "@babel/code-frame": "^7.0.0 <7.4.0",
    "@babel/core": "^7.0.0 <7.4.0",
    "@babel/generator": "^7.0.0 <7.4.0",
    "@babel/parser": "^7.0.0 <7.4.0",
    "@babel/plugin-transform-flow-strip-types": "^7.0.0 <7.4.0",
    "@babel/plugin-transform-modules-commonjs": "^7.0.0 <7.4.0",
    "@babel/plugin-transform-react-jsx": "^7.0.0 <7.4.0",
    "@babel/preset-env": "^7.0.0 <7.4.0",
    "@babel/runtime": "^7.0.0 <7.4.0",
    "@babel/template": "^7.0.0 <7.4.0",
    "@babel/traverse": "^7.0.0 <7.4.0",
    "@babel/types": "^7.0.0 <7.4.0",
>>>>>>> 636bb50b
    "@iarna/toml": "^2.2.0",
    "@parcel/fs": "^1.11.0",
    "@parcel/logger": "^1.11.0",
    "@parcel/utils": "^1.11.0",
    "@parcel/watcher": "^1.12.0",
    "@parcel/workers": "^1.11.0",
    "ansi-to-html": "^0.6.4",
    "babylon-walk": "^1.0.2",
    "browserslist": "^4.1.0",
    "chalk": "^2.1.0",
    "clone": "^2.1.1",
    "command-exists": "^1.2.6",
    "commander": "^2.11.0",
    "cross-spawn": "^6.0.4",
    "css-modules-loader-core": "^1.1.0",
    "cssnano": "^4.0.0",
    "deasync": "^0.1.14",
    "dotenv": "^7.0.0",
    "dotenv-expand": "^5.1.0",
    "fast-glob": "^2.2.2",
    "filesize": "^3.6.0",
    "get-port": "^3.2.0",
    "htmlnano": "^0.2.2",
    "is-glob": "^4.0.0",
    "is-url": "^1.2.2",
    "js-yaml": "^3.10.0",
    "json5": "^1.0.1",
    "micromatch": "^3.0.4",
    "mkdirp": "^0.5.1",
    "node-forge": "^0.7.1",
    "node-libs-browser": "^2.0.0",
    "opn": "^5.1.0",
    "postcss": "^7.0.11",
    "postcss-value-parser": "^3.3.1",
    "posthtml": "^0.11.2",
    "posthtml-parser": "^0.4.0",
    "posthtml-render": "^1.1.3",
    "resolve": "^1.4.0",
    "semver": "^5.4.1",
    "serialize-to-js": "^1.1.1",
    "serve-static": "^1.12.4",
    "source-map": "0.6.1",
    "terser": "^3.7.3",
    "v8-compile-cache": "^2.0.0",
    "ws": "^5.1.1"
  },
  "devDependencies": {
<<<<<<< HEAD
    "@babel/cli": "^7.0.0",
    "@babel/plugin-syntax-export-default-from": "^7.0.0",
    "@babel/plugin-syntax-export-namespace-from": "^7.0.0",
    "@babel/plugin-transform-runtime": "^7.0.0",
    "@babel/preset-flow": "^7.0.0",
    "@babel/register": "^7.0.0",
    "@parcel/test-utils": "^1.10.3",
=======
    "@babel/cli": "^7.0.0 <7.4.0",
    "@babel/plugin-syntax-export-default-from": "^7.0.0 <7.4.0",
    "@babel/plugin-syntax-export-namespace-from": "^7.0.0 <7.4.0",
    "@babel/plugin-transform-runtime": "^7.0.0 <7.4.0",
    "@babel/preset-flow": "^7.0.0 <7.4.0",
    "@parcel/babel-register": "^1.11.0 <7.4.0",
    "@parcel/test-utils": "^1.12.0",
>>>>>>> 636bb50b
    "@vue/component-compiler-utils": "^2.0.0",
    "babel-core": "^6.26.3",
    "babel-preset-env": "^1.7.0",
    "babylon": "^6.18.0",
    "bsb-js": "1.0.2",
    "codecov": "^3.0.0",
    "coffeescript": "^2.0.3",
    "cross-env": "^5.1.1",
    "elm": "^0.19.0",
    "elm-hot": "^1.0.1",
    "eslint": "^4.13.0",
    "glslify-bundle": "^5.0.0",
    "glslify-deps": "^1.3.0",
    "graphql": "^0.11.7",
    "graphql-tag": "^2.6.0",
    "husky": "^0.14.3",
    "less": "^3.0.1",
    "lint-staged": "^7.1.2",
    "ncp": "^2.0.0",
    "nib": "^1.1.2",
    "node-elm-compiler": "^5.0.1",
    "nyc": "^11.1.0",
    "postcss-modules": "^1.4.1",
    "posthtml-extend": "^0.2.1",
    "posthtml-include": "^1.1.0",
    "prettier": "^1.13.0",
    "pug": "^2.0.3",
    "rimraf": "^2.6.1",
    "sass": "^1.10.2",
    "sourcemap-validator": "^1.0.6",
    "stylus": "^0.54.5",
    "sugarss": "^2.0.0",
    "typescript": "^3.0.0",
    "vue": "^2.5.16",
    "vue-template-compiler": "^2.5.16"
  },
  "scripts": {
    "test": "cross-env NODE_ENV=test mocha",
    "test-coverage": "rm -rf coverage/* && nyc yarn test --reporter mocha-multi-reporters --reporter-options configFile=./test/mochareporters.json",
    "report-coverage": "nyc report --reporter=lcov --reporter=cobertura --reporter=html && codecov",
    "test-ci": "yarn test-coverage && yarn report-coverage",
    "build": "yarn minify && babel src -d lib && ncp src/builtins lib/builtins",
    "prepublish": "yarn build",
    "minify": "terser -c -m -o src/builtins/prelude.min.js src/builtins/prelude.js && terser -c -m -o src/builtins/prelude2.min.js src/builtins/prelude2.js",
    "precommit": "lint-staged",
    "postinstall": "node -e \"console.log('\\u001b[35m\\u001b[1mLove Parcel? You can now donate to our open collective:\\u001b[22m\\u001b[39m\\n > \\u001b[34mhttps://opencollective.com/parcel/donate\\u001b[0m')\"",
    "clean": "rm -rf node_modules lib && yarn"
  },
  "bin": {
    "parcel": "bin/cli.js"
  },
  "engines": {
    "node": ">= 6.0.0"
  },
  "lint-staged": {
    "*.{js,json,md}": [
      "prettier --write",
      "git add"
    ]
  },
  "collective": {
    "type": "opencollective",
    "url": "https://opencollective.com/parcel"
  }
}<|MERGE_RESOLUTION|>--- conflicted
+++ resolved
@@ -15,21 +15,6 @@
     "index.js"
   ],
   "dependencies": {
-<<<<<<< HEAD
-    "@babel/code-frame": "^7.0.0",
-    "@babel/core": "^7.0.0",
-    "@babel/generator": "^7.0.0",
-    "@babel/parser": "^7.0.0",
-    "@babel/plugin-transform-flow-strip-types": "^7.0.0",
-    "@babel/plugin-transform-modules-commonjs": "^7.0.0",
-    "@babel/plugin-transform-react-jsx": "^7.0.0",
-    "@babel/preset-env": "^7.0.0",
-    "@babel/preset-flow": "^7.0.0",
-    "@babel/runtime": "^7.0.0",
-    "@babel/template": "^7.0.0",
-    "@babel/traverse": "^7.0.0",
-    "@babel/types": "^7.0.0",
-=======
     "@babel/code-frame": "^7.0.0 <7.4.0",
     "@babel/core": "^7.0.0 <7.4.0",
     "@babel/generator": "^7.0.0 <7.4.0",
@@ -42,7 +27,6 @@
     "@babel/template": "^7.0.0 <7.4.0",
     "@babel/traverse": "^7.0.0 <7.4.0",
     "@babel/types": "^7.0.0 <7.4.0",
->>>>>>> 636bb50b
     "@iarna/toml": "^2.2.0",
     "@parcel/fs": "^1.11.0",
     "@parcel/logger": "^1.11.0",
@@ -90,23 +74,11 @@
     "ws": "^5.1.1"
   },
   "devDependencies": {
-<<<<<<< HEAD
-    "@babel/cli": "^7.0.0",
-    "@babel/plugin-syntax-export-default-from": "^7.0.0",
-    "@babel/plugin-syntax-export-namespace-from": "^7.0.0",
-    "@babel/plugin-transform-runtime": "^7.0.0",
-    "@babel/preset-flow": "^7.0.0",
-    "@babel/register": "^7.0.0",
-    "@parcel/test-utils": "^1.10.3",
-=======
     "@babel/cli": "^7.0.0 <7.4.0",
     "@babel/plugin-syntax-export-default-from": "^7.0.0 <7.4.0",
     "@babel/plugin-syntax-export-namespace-from": "^7.0.0 <7.4.0",
     "@babel/plugin-transform-runtime": "^7.0.0 <7.4.0",
     "@babel/preset-flow": "^7.0.0 <7.4.0",
-    "@parcel/babel-register": "^1.11.0 <7.4.0",
-    "@parcel/test-utils": "^1.12.0",
->>>>>>> 636bb50b
     "@vue/component-compiler-utils": "^2.0.0",
     "babel-core": "^6.26.3",
     "babel-preset-env": "^1.7.0",
